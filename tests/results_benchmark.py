"""Code for computation of PLCC, SRCC and KRCC between
    PIQ metrics predictions and ground truth scores from MOS databases.
"""
import piq
import tqdm
import torch
import argparse
import functools

import pandas as pd
import numpy as np

from typing import List, Callable, Tuple
from pathlib import Path
from skimage.io import imread
from scipy.stats import spearmanr, kendalltau
from torch.utils.data import DataLoader, Dataset
from dataclasses import dataclass

from piq.feature_extractors import InceptionV3


@dataclass
class Metric:
    name: str
    functor: Callable
    category: str  # FR - full-reference, NR - no-reference, DB - distribution-based

    def __post_init__(self):
        valid_categories = {'FR', 'NR', 'DB'}
        assert self.category in valid_categories, f'Provided category [{self.category}] is invalid. ' \
                                                  f'Provide one of: {valid_categories}'

torch.multiprocessing.set_sharing_strategy('file_system')

METRICS = {
    # Full-reference
    "PSNR": Metric(name="PSNR", functor=functools.partial(piq.psnr, reduction='none'), category='FR'),
    "SSIM": Metric(name="SSIM", functor=functools.partial(piq.ssim, reduction='none'), category='FR'),
    "MS-SSIM": Metric(name="MS-SSIM", functor=functools.partial(piq.multi_scale_ssim, reduction='none'), category='FR'),
    "VIFp": Metric(name="VIFp", functor=functools.partial(piq.vif_p, reduction='none'), category='FR'),
    "GMSD": Metric(name="GMSD", functor=functools.partial(piq.gmsd, reduction='none'), category='FR'),
    "MS-GMSD": Metric(name="MS-GMSD", functor=functools.partial(piq.multi_scale_gmsd, reduction='none'), category='FR'),
    "MS-GMSDc": Metric(name="MS-GMSDc", functor=functools.partial(piq.multi_scale_gmsd,
                                                                  chromatic=True, reduction='none'), category='FR'),
    "FSIM": Metric(name="FSIM", functor=functools.partial(piq.fsim, chromatic=False, reduction='none'), category='FR'),
    "FSIMc": Metric(name="FSIMc", functor=functools.partial(piq.fsim, chromatic=True, reduction='none'), category='FR'),
    "VSI": Metric(name="VSI", functor=functools.partial(piq.vsi, reduction='none'), category='FR'),
    "HaarPSI": Metric(name="HaarPSI", functor=functools.partial(piq.haarpsi, reduction='none'), category='FR'),
    "MDSI": Metric(name="MDSI", functor=functools.partial(piq.mdsi, reduction='none'), category='FR'),
    "LPIPS-vgg": Metric(name="LPIPS-vgg", functor=piq.LPIPS(replace_pooling=False, reduction='none'), category='FR'),
    "DISTS": Metric(name="DISTS", functor=piq.DISTS(reduction='none'), category='FR'),
    "PieAPP": Metric(name="PieAPP", functor=piq.PieAPP(reduction='none'), category='FR'),
    "Content": Metric(name="Content", functor=piq.ContentLoss(reduction='none'), category='FR'),
    "Style": Metric(name="Style", functor=piq.StyleLoss(reduction='none'), category='FR'),
    "DSS": Metric(name="DSS", functor=functools.partial(piq.dss, reduction='none'), category='FR'),

    # No-reference
    "BRISQUE": Metric(name="BRISQUE", functor=functools.partial(piq.brisque, reduction='none'), category='NR'),

    # Distribution-based
    "IS": Metric(name="IS", functor=piq.IS(distance='l1'), category='DB'),
    "FID": Metric(name="FID", functor=piq.FID(), category='DB'),
    "KID": Metric(name="KID", functor=piq.KID(), category='DB'),
    "MSID": Metric(name="MSID", functor=piq.MSID(), category='DB')
}


class TID2013(Dataset):
    """
    Args:
        root: Root directory path.
    Returns:
        x: image with some kind of distortion in [0, 1] range
        y: image without distortion in [0, 1] range
        score: MOS score for this pair of images
    """
    _filename = "mos_with_names.txt"

    def __init__(self, root: Path = "datasets/tid2013") -> None:
        assert root.exists(), \
            "You need to download TID2013 dataset first. Check http://www.ponomarenko.info/tid2013"

        df = pd.read_csv(
            root / self._filename,
            sep=' ',
            names=['score', 'dist_img'],
            header=None
        )
        df["ref_img"] = df["dist_img"].apply(lambda x: f"reference_images/{(x[:3] + x[-4:]).upper()}")
        df["dist_img"] = df["dist_img"].apply(lambda x: f"distorted_images/{x}")

        self.scores = df['score'].to_numpy()
        self.df = df[["dist_img", 'ref_img', 'score']]
        self.root = root

    def __getitem__(self, index) -> Tuple[torch.Tensor, torch.Tensor, torch.Tensor]:
        x_path = self.root / self.df.iloc[index][0]
        y_path = self.root / self.df.iloc[index][1]
        score = self.scores[index]

        # Load image and ref. Convert to tensor and [0, 1] range
        x = torch.tensor(imread(x_path)).permute(2, 0, 1) / 255
        y = torch.tensor(imread(y_path)).permute(2, 0, 1) / 255

        return x, y, score

    def __len__(self) -> int:
        return len(self.df)


class KADID10k(TID2013):
    _filename = "dmos.csv"

    def __init__(self, root: Path = "datasets/kadid10k"):
        super().__init__()
        assert root.exists(), \
            "You need to download KADID10K dataset first. Check http://database.mmsp-kn.de/kadid-10k-database.html"

        # Read file mith DMOS
        self.df = pd.read_csv(root / self._filename)
        self.df.rename(columns={"dmos": "score"}, inplace=True)
        self.scores = self.df["score"].to_numpy()
        self.df = self.df[["dist_img", 'ref_img', 'score']]

        self.root = root / "images"


class PIPAL(TID2013):
    """Class to evaluate on train set of PIPAL dataset"""

    def __init__(self, root: Path = Path("data/raw/pipal")):
        assert root.exists(),\
            "You need to download PIPAL dataset. Check https://www.jasongt.com/projectpages/pipal.html"
        
        assert (root / "Train_Dist").exists(),\
            "Please place all distorted files into single folder named `Train_Dist`."

        # Read files with labels and merge them into single DF
        dfs = []
        for filename in (root / "Train_Label").glob("*.txt"):
            df = pd.read_csv(filename, index_col=None, header=None, names=['dist_img', 'score'])
            dfs.append(df)

        df = pd.concat(dfs, axis=0, ignore_index=True)
        
        df["ref_img"] = df["dist_img"].apply(lambda x: f"Train_Ref/{x[:5] + x[-4:]}")
        df["dist_img"] = df["dist_img"].apply(lambda x: f"Train_Dist/{x}")

        self.scores = df["score"].to_numpy()
        self.df = df[["dist_img", 'ref_img', 'score']]
        self.root = root


DATASETS = {
    "tid2013": TID2013,
    "kadid10k": KADID10k,
    "pipal": PIPAL,
}


def eval_metric(loader: DataLoader, metric: Metric, device: str) -> Tuple[np.ndarray, np.ndarray]:
    """Evaluate metric on a given dataset.
    Args:
        loader: PyTorch dataloader that returns batch of distorted images, reference images and scores.
        metric: General metric that satisfies the Metric interface.
        device: Computation device.
    Returns:
        gt_scores: Ground truth values.
        metric_scores: Predicted values as torch.Tensors.
    """
    assert isinstance(loader, DataLoader), "Expect loader to be DataLoader class"
    assert isinstance(metric, Metric), f"Expected metric to be an instance of Metric, got {type(metric)} instead!"

    gt_scores = []
    metric_scores = []
    compute_function = determine_compute_function(metric_category=metric.category)

    for distorted_images, reference_images, scores in tqdm.tqdm(loader, ncols=50):
        distorted_images, reference_images = distorted_images.to(device), reference_images.to(device)
        gt_scores.append(scores.cpu())

        metric_score = compute_function(metric.functor, distorted_images, reference_images, device)
        if metric_score.dim() == 0:
            metric_score = metric_score.unsqueeze(0)

        metric_scores.append(metric_score.cpu())

    return torch.cat(gt_scores).numpy(), torch.cat(metric_scores).numpy()


def determine_compute_function(metric_category: str) -> Callable:
    return {
        'FR': compute_full_reference,
        'NR': compute_no_reference,
        'DB': compute_distribution_based
    }[metric_category]


def compute_full_reference(metric_functor: Callable, distorted_images: torch.Tensor,
                           reference_images: torch.Tensor, _) -> np.ndarray:
    return metric_functor(distorted_images, reference_images).cpu()


def compute_no_reference(metric_functor: Callable, distorted_images: torch.Tensor, _, __) -> np.ndarray:
    return metric_functor(distorted_images).cpu()


def compute_distribution_based(metric_functor: Callable, distorted_images: torch.Tensor,
                               reference_images: torch.Tensor, device: str) -> np.ndarray:
    feature_extractor = InceptionV3().to(device)
    distorted_features, reference_features = [], []

    # Create patches
    distorted_patches = crop_patches(distorted_images, size=96, stride=32)
    reference_patches = crop_patches(reference_images, size=96, stride=32)

    # Extract features from distorted images
    distorted_patch_loader = distorted_patches.view(-1, 10, *distorted_patches.shape[-3:])
    reference_patch_loader = reference_patches.view(-1, 10, *reference_patches.shape[-3:])
    for distorted in distorted_patch_loader:
        with torch.no_grad():
            distorted_features.append(feature_extractor(distorted)[0].squeeze())

    for reference in reference_patch_loader:
        with torch.no_grad():
            reference_features.append(feature_extractor(reference)[0].squeeze())

    distorted_features = torch.cat(distorted_features, dim=0)
    reference_features = torch.cat(reference_features, dim=0)

    return metric_functor(distorted_features, reference_features).cpu()


def crop_patches(images: torch.Tensor, size=64, stride=32):
    """Crop input images into smaller patches
    Args:
        images: Tensor of images with shape (batch x 3 x H x W)
        size: size of a square patch
        stride: Step between patches
    """
    patches = images.data.unfold(1, 3, 3).unfold(2, size, stride).unfold(3, size, stride)
    patches = patches.reshape(-1, 3, size, size)
    return patches


def main(dataset_name: str, path: Path, metrics: List[str], batch_size: int, device: str) -> None:
    # Init dataset and dataloader
    dataset = DATASETS[dataset_name](root=path)
    loader = DataLoader(dataset, batch_size=batch_size, num_workers=4)

<<<<<<< HEAD
    for metric_name in metrics:
        metric: Metric = METRICS[metric_name]
        gt_scores, metric_scores = eval_metric(loader, metric, device=device)
        print(f"{metric_name}: SRCC {abs(spearmanr(gt_scores, metric_scores)[0]):0.4f}",
              f"KRCC {abs(kendalltau(gt_scores, metric_scores)[0]):0.4f}")
=======
    for name in metrics:
        gt_scores, metric_scores = eval_metric(loader, METRICS[name], device=device)
        print(f"{name}: SRCC {abs(spearmanr(gt_scores, metric_scores)[0]):0.3f}",
              f"KRCC {abs(kendalltau(gt_scores, metric_scores)[0]):0.3f}")
>>>>>>> 35e504d8


if __name__ == "__main__":
    parser = argparse.ArgumentParser(description="Benchmark PIQ metrics")

    # General
    parser.add_argument("--dataset", type=str, help="Dataset name", choices=list(DATASETS.keys()))
    parser.add_argument("--path", type=Path, help="Path to dataset")
    parser.add_argument('--metrics', nargs='+', default=[], help='Metrics to benchmark', choices=list(METRICS.keys()))
    parser.add_argument('--batch_size', type=int, default=1, help='Batch size')
    parser.add_argument('--device', default='cuda', choices=['cpu', 'cuda'], help='Computation device')

    args = parser.parse_args()
    print(f"Parameters used for benchmark: {args}")
    main(
        dataset_name=args.dataset,
        path=args.path,
        metrics=args.metrics,
        batch_size=args.batch_size,
        device=args.device
    )<|MERGE_RESOLUTION|>--- conflicted
+++ resolved
@@ -249,18 +249,11 @@
     dataset = DATASETS[dataset_name](root=path)
     loader = DataLoader(dataset, batch_size=batch_size, num_workers=4)
 
-<<<<<<< HEAD
     for metric_name in metrics:
         metric: Metric = METRICS[metric_name]
         gt_scores, metric_scores = eval_metric(loader, metric, device=device)
-        print(f"{metric_name}: SRCC {abs(spearmanr(gt_scores, metric_scores)[0]):0.4f}",
-              f"KRCC {abs(kendalltau(gt_scores, metric_scores)[0]):0.4f}")
-=======
-    for name in metrics:
-        gt_scores, metric_scores = eval_metric(loader, METRICS[name], device=device)
-        print(f"{name}: SRCC {abs(spearmanr(gt_scores, metric_scores)[0]):0.3f}",
+        print(f"{metric_name}: SRCC {abs(spearmanr(gt_scores, metric_scores)[0]):0.3f}",
               f"KRCC {abs(kendalltau(gt_scores, metric_scores)[0]):0.3f}")
->>>>>>> 35e504d8
 
 
 if __name__ == "__main__":
